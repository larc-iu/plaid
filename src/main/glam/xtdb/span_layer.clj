--- conflicted
+++ resolved
@@ -49,7 +49,6 @@
                                                  :in    [?sl]}
                                   eid))
         span-deletions (mapv gxe/delete* span-ids)
-<<<<<<< HEAD
         span-layer-deletion [(gxe/delete* eid)]
         relation-layers (:span-layer/relation-layers (gxe/entity node eid))
         relation-layer-deletions (reduce into (map #(rl/delete** node %) relation-layers))]
@@ -63,9 +62,3 @@
 
 (gxe/deftx remove-relation-layer [node span-layer-id relation-layer-id]
   (gxc/remove-join** node span-layer-id :span-layer/relation-layers relation-layer-id))
-=======
-        span-layer-deletion [(gxe/delete* eid)]]
-    (reduce into [unlink
-                  span-deletions
-                  span-layer-deletion])))
->>>>>>> 4006d3db
